--- conflicted
+++ resolved
@@ -111,11 +111,8 @@
         if values.ndim != 2:
             raise TypeError("Values must be a 2D list/array")
 
-<<<<<<< HEAD
         super().__init__(variables, cardinality, values.flatten('C'))
-=======
-        super(TabularCPD, self).__init__(variables, cardinality, values.flatten('C'))
-        
+
     def __repr__(self):
         if not self.evidence:
             str_1 = '<TabularCPD representing P({variable}:{cardinality}) at {address}>'\
@@ -128,7 +125,6 @@
                 .format(variable=self.variable, cardinality=self.variable_card, string2=str_2,
                         address=str(repr(hex(id(self)))))
             return str_1
->>>>>>> 6499d739
 
     def get_cpd(self):
         """
